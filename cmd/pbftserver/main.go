--- conflicted
+++ resolved
@@ -170,19 +170,10 @@
 
 	log.Printf("replica %d starts", conf.SelfID)
 
-<<<<<<< HEAD
 	//go func() {
 	//	err := http.ListenAndServe(fmt.Sprintf("127.0.0.1:%d", 6060+conf.SelfID), nil)
 	//	fmt.Printf("start http listen: %v\n", err)
 	//}()
-=======
-	//if conf.SelfID == 1 {
-	//	go func() {
-	//		err := http.ListenAndServe("127.0.0.1:6060", nil)
-	//		fmt.Printf("start http listen: %v\n", err)
-	//	}()
-	//}
->>>>>>> c296dc48
 
 	privkey, err := data.ReadPrivateKeyFile(conf.Privkey)
 	if err != nil {
